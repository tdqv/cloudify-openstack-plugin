#########
# Copyright (c) 2014 GigaSpaces Technologies Ltd. All rights reserved
#
# Licensed under the Apache License, Version 2.0 (the "License");
# you may not use this file except in compliance with the License.
# You may obtain a copy of the License at
#
#       http://www.apache.org/licenses/LICENSE-2.0
#
# Unless required by applicable law or agreed to in writing, software
# distributed under the License is distributed on an "AS IS" BASIS,
#  * WITHOUT WARRANTIES OR CONDITIONS OF ANY KIND, either express or implied.
#  * See the License for the specific language governing permissions and
#  * limitations under the License.

from functools import wraps
import random
import time
import json
import os
import sys

import keystoneclient.v2_0.client as keystone_client
import neutronclient.v2_0.client as neutron_client
import neutronclient.common.exceptions as neutron_exceptions
import novaclient.v1_1.client as nova_client
import novaclient.exceptions as nova_exceptions

<<<<<<< HEAD
import cloudify
=======
import cloudify.manager
import cloudify.decorators
from cloudify.exceptions import NonRecoverableError, RecoverableError
>>>>>>> 016ecb67

OVERLIMIT_DEFAULT_RETRY_AFTER = 5
API_CALL_ATTEMPTS = 5


class ProviderContext(object):

    def __init__(self, provider_context):
        self._provider_context = provider_context or {}
        self._resources = self._provider_context.get('resources', {})

    @property
    def agents_keypair(self):
        return self._resources.get('agents_keypair')

    @property
    def agents_security_group(self):
        return self._resources.get('agents_security_group')

    @property
    def ext_network(self):
        return self._resources.get('ext_network')

    @property
    def floating_ip(self):
        return self._resources.get('floating_ip')

    @property
    def int_network(self):
        return self._resources.get('int_network')

    @property
    def management_keypair(self):
        return self._resources.get('management_keypair')

    @property
    def management_security_group(self):
        return self._resources.get('management_security_group')

    @property
    def management_server(self):
        return self._resources.get('management_server')

    @property
    def router(self):
        return self._resources.get('router')

    @property
    def subnet(self):
        return self._resources.get('subnet')

    def __repr__(self):
        info = json.dumps(self._provider_context)
        return '<' + self.__class__.__name__ + ' ' + info + '>'


def provider(ctx):
    return ProviderContext(ctx.provider_context)
<<<<<<< HEAD


def transform_resource_name(res, ctx):

    if isinstance(res, basestring):
        res = {'name': res}

    if not isinstance(res, dict):
        raise ValueError("transform_resource_name() expects either string or "
                         "dict as the first parameter")

    pfx = ctx.bootstrap_context.resources_prefix

    if not pfx:
        return res['name']

    name = res['name']
    res['name'] = pfx + name

    if name.startswith(pfx):
        ctx.logger.warn("Prefixing resource '{0}' with '{1}' but it "
                        "already has this prefix".format(name, pfx))
    else:
        ctx.logger.info("Transformed resource name '{0}' to '{1}'".format(
                        name, res['name']))

    return res['name']
=======
>>>>>>> 016ecb67


class Config(object):
    def get(self):
        which = self.__class__.which
        env_name = which.upper() + '_CONFIG_PATH'
        default_location_tpl = '~/' + which + '_config.json'
        default_location = os.path.expanduser(default_location_tpl)
        config_path = os.getenv(env_name, default_location)
        try:
            with open(config_path) as f:
                cfg = json.loads(f.read())
        except IOError:
            raise NonRecoverableError(
                "Failed to read {0} configuration from file '{1}'."
                "The configuration is looked up in {2}. If defined, "
                "environment variable "
                "{3} overrides that location.".format(
                    which, config_path, default_location_tpl, env_name))
        return cfg


class KeystoneConfig(Config):
    which = 'keystone'


class NeutronConfig(Config):
    which = 'neutron'


class TestsConfig(Config):
    which = 'os_tests'


class OpenStackClient(object):
    def get(self, config=None, *args, **kw):
        static_config = self.__class__.config().get()
        cfg = {}
        cfg.update(static_config)
        if config:
            cfg.update(config)
        ret = self.connect(cfg, *args, **kw)
        ret.format = 'json'
        return ret


# Clients acquireres
class KeystoneClient(OpenStackClient):

    config = KeystoneConfig

    def connect(self, cfg):
        args = {field: cfg[field] for field in (
            'username', 'password', 'tenant_name', 'auth_url')}
        return keystone_client.Client(**args)


class NovaClient(OpenStackClient):

    config = KeystoneConfig

    def connect(self, cfg, region=None):
        return nova_client.Client(username=cfg['username'],
                                  api_key=cfg['password'],
                                  project_id=cfg['tenant_name'],
                                  auth_url=cfg['auth_url'],
                                  region_name=region or cfg['region'],
                                  http_log_debug=False)


<<<<<<< HEAD
def _nova_exception_handler(exception):
    if not isinstance(exception, nova_exceptions.OverLimit):
        raise
    return exception.retry_after or OVERLIMIT_DEFAULT_RETRY_AFTER


=======
>>>>>>> 016ecb67
class NeutronClient(OpenStackClient):

    config = NeutronConfig

    def connect(self, cfg):
        ks = KeystoneClient().get(config=cfg.get('keystone_config'))
        ret = NeutronClientWithSugar(endpoint_url=cfg['url'],
                                     token=ks.auth_token)
        ret.format = 'json'
        return ret


# Decorators
def _find_instanceof_in_kw(cls, kw):
    ret = [v for v in kw.values() if isinstance(v, cls)]
    if not ret:
        return None
    if len(ret) > 1:
        raise NonRecoverableError(
            "Expected to find exactly one instance of {0} in "
            "kwargs but found {1}".format(cls, len(ret)))
    return ret[0]


def _find_context_in_kw(kw):
    return _find_instanceof_in_kw(cloudify.context.CloudifyContext, kw)


def with_neutron_client(f):
    @wraps(f)
    def wrapper(*args, **kw):
        ctx = _find_context_in_kw(kw)
        if ctx:
            config = ctx.properties.get('neutron_config')
        else:
            config = None
        kw['neutron_client'] = NeutronClient().get(config=config)
        try:
            return f(*args, **kw)
        except neutron_exceptions.NeutronClientException, e:
            if e.status_code in _non_recoverable_error_codes:
                _re_raise(e, recoverable=False)
            else:
                raise
    return wrapper


def add_proxies_to_nova_client(nova_client, logger):
    for a in 'images', 'servers', 'flavors':
        proxy = ExceptionRetryProxy(
            getattr(nova_client, a),
            exception_handler=_nova_exception_handler,
            logger=logger)
        setattr(nova_client, a + '_proxy', proxy)


def with_nova_client(f):
    @wraps(f)
    def wrapper(*args, **kw):
        ctx = _find_context_in_kw(kw)
        if ctx:
            config = ctx.properties.get('nova_config')
            logger = ctx.logger
        else:
            config = None
<<<<<<< HEAD
            logger = None

        nova_client = NovaClient().get(config=config)
        add_proxies_to_nova_client(nova_client, logger)

        kw['nova_client'] = nova_client
        return f(*args, **kw)
=======
        kw['nova_client'] = NovaClient().get(config=config)
        try:
            return f(*args, **kw)
        except nova_exceptions.OverLimit, e:
            _re_raise(e, recoverable=True, retry_after=e.retry_after)
        except nova_exceptions.ClientException, e:
            if e.code in _non_recoverable_error_codes:
                _re_raise(e, recoverable=False)
            else:
                raise
>>>>>>> 016ecb67
    return wrapper

_non_recoverable_error_codes = [400, 401, 403, 404, 409]


def _re_raise(e, recoverable, retry_after=None):
    exc_type, exc, traceback = sys.exc_info()
    if recoverable:
        if retry_after == 0:
            retry_after = None
        raise RecoverableError(
            message=e.message,
            retry_after=retry_after), None, traceback
    else:
        raise NonRecoverableError(e.message), None, traceback


# Sugar for clients
class NeutronClientWithSugar(neutron_client.Client):

    def cosmo_plural(self, obj_type_single):
        return obj_type_single + 's'

    def cosmo_get_named(self, obj_type_single, name, **kw):
        return self.cosmo_get(obj_type_single, name=name, **kw)

    def cosmo_get(self, obj_type_single, **kw):
        ls = list(self.cosmo_list(obj_type_single, **kw))
        if len(ls) != 1:
            raise NonRecoverableError(
                "Expected exactly one object of type {0} "
                "with match {1} but there are {2}".format(
                    obj_type_single, kw, len(ls)))
        return ls[0]

    def cosmo_list(self, obj_type_single, **kw):
        """ Sugar for list_XXXs()['XXXs'] """
        obj_type_plural = self.cosmo_plural(obj_type_single)
        for obj in getattr(self, 'list_' + obj_type_plural)(**kw)[
                obj_type_plural]:
            yield obj

    def cosmo_list_prefixed(self, obj_type_single, name_prefix):
        for obj in self.cosmo_list(obj_type_single):
            if obj['name'].startswith(name_prefix):
                yield obj

    def cosmo_delete_prefixed(self, name_prefix):
        # Cleanup all neutron.list_XXX() objects with names starting
        #  with self.name_prefix
        for obj_type_single in 'port', 'router', 'network', 'subnet',\
                               'security_group':
            for obj in self.cosmo_list_prefixed(obj_type_single, name_prefix):
                if obj_type_single == 'router':
                    ports = self.cosmo_list('port', device_id=obj['id'])
                    for port in ports:
                        try:
                            self.remove_interface_router(
                                port['device_id'],
                                {'port_id': port['id']})
                        except neutron_exceptions.NeutronClientException:
                            pass
                getattr(self, 'delete_' + obj_type_single)(obj['id'])

    def cosmo_find_external_net(self):
        """ For tests of floating IP """
        nets = self.list_networks()['networks']
        ls = [net for net in nets if net.get('router:external')]
        if len(ls) != 1:
            raise NonRecoverableError(
                "Expected exactly one external network but found {0}".format(
                    len(ls)))
        return ls[0]

    def cosmo_is_network(self, id):
        return any(self.cosmo_list('network', id=id))

    def cosmo_is_port(self, id):
        return any(self.cosmo_list('port', id=id))


<<<<<<< HEAD
class ExceptionRetryProxy(object):

    def __init__(self, delegate, exception_handler, logger=None):
        self.delegate = delegate
        self.logger = logger
        self.exception_handler = exception_handler

    def __getattr__(self, name):
        attr = getattr(self.delegate, name)
        if not callable(attr):
            return attr

        def wrapper(*args, **kwargs):
            for i in range(API_CALL_ATTEMPTS):
=======
class TrackingNeutronClientWithSugar(NeutronClientWithSugar):

    _cosmo_undo = []  # Tuples of (func, args, kwargs) to run for cleanup

    def __init__(self, *args, **kw):
        super(TrackingNeutronClientWithSugar, self).__init__(*args, **kw)

    def create_floatingip(self, *args, **kw):
        ret = super(TrackingNeutronClientWithSugar, self).create_floatingip(
            *args, **kw)
        self.__class__._cosmo_undo.append(
            (self.delete_floatingip, (ret['floatingip']['id'],), {}))
        return ret

    def cosmo_delete_tracked(self):
        for f, args, kw in self.__class__._cosmo_undo:
            try:
                f(*args, **kw)
            except neutron_exceptions.NeutronClientException:
                pass


class TestCase(unittest.TestCase):

    def get_nova_client(self):
        r = NovaClient().get()
        self.get_nova_client = lambda: r
        return self.get_nova_client()

    def get_neutron_client(self):
        r = NeutronClient().get()
        self.get_neutron_client = lambda: r
        return self.get_neutron_client()

    def _mock_send_event(self, *args, **kw):
        self.logger.debug("_mock_send_event(args={0}, kw={1})".format(
            args, kw))

    def _mock_get_node_state(self, __cloudify_id, *args, **kw):
        self.logger.debug(
            "_mock_get_node_state(__cloudify_id={0} args={1}, kw={2})".format(
                __cloudify_id, args, kw))
        return self.nodes_data[__cloudify_id]

    def setUp(self):
        # Careful!
        globals()['NeutronClientWithSugar'] = TrackingNeutronClientWithSugar
        logger = logging.getLogger(__name__)
        logging.basicConfig(
            format='%(asctime)s - %(name)s - %(levelname)s - %(message)s')
        self.logger = logger
        self.logger.level = logging.DEBUG
        self.logger.debug("Cosmo test setUp() called")
        chars = string.ascii_uppercase + string.digits
        self.name_prefix = 'cosmo_test_{0}_'\
            .format(''.join(
                random.choice(chars) for x in range(PREFIX_RANDOM_CHARS)))
        self.timeout = 120

        self.logger.debug("Cosmo test setUp() done")

    def tearDown(self):
        self.logger.debug("Cosmo test tearDown() called")
        servers_list = self.get_nova_client().servers.list()
        for server in servers_list:
            if server.name.startswith(self.name_prefix):
                self.logger.info("Deleting server with name " + server.name)
>>>>>>> 016ecb67
                try:
                    return attr(*args, **kwargs)
                except Exception, e:
                    if i == API_CALL_ATTEMPTS - 1:
                        break
                    retry_after = self.exception_handler(e)
                    retry_after += random.randint(0, retry_after)
                    if self.logger is not None:
                        message = '{0} exception caught while ' \
                                  'executing {1}. sleeping for {2} ' \
                                  'seconds before trying again (Attempt' \
                                  ' {3}/{4})'.format(type(e),
                                                     name,
                                                     retry_after,
                                                     i+2,
                                                     API_CALL_ATTEMPTS)
                        self.logger.warn(message)
                    time.sleep(retry_after)
            raise
        return wrapper<|MERGE_RESOLUTION|>--- conflicted
+++ resolved
@@ -14,11 +14,10 @@
 #  * limitations under the License.
 
 from functools import wraps
-import random
-import time
 import json
 import os
 import sys
+
 
 import keystoneclient.v2_0.client as keystone_client
 import neutronclient.v2_0.client as neutron_client
@@ -26,17 +25,8 @@
 import novaclient.v1_1.client as nova_client
 import novaclient.exceptions as nova_exceptions
 
-<<<<<<< HEAD
 import cloudify
-=======
-import cloudify.manager
-import cloudify.decorators
 from cloudify.exceptions import NonRecoverableError, RecoverableError
->>>>>>> 016ecb67
-
-OVERLIMIT_DEFAULT_RETRY_AFTER = 5
-API_CALL_ATTEMPTS = 5
-
 
 class ProviderContext(object):
 
@@ -91,7 +81,6 @@
 
 def provider(ctx):
     return ProviderContext(ctx.provider_context)
-<<<<<<< HEAD
 
 
 def transform_resource_name(res, ctx):
@@ -119,8 +108,6 @@
                         name, res['name']))
 
     return res['name']
-=======
->>>>>>> 016ecb67
 
 
 class Config(object):
@@ -191,15 +178,6 @@
                                   http_log_debug=False)
 
 
-<<<<<<< HEAD
-def _nova_exception_handler(exception):
-    if not isinstance(exception, nova_exceptions.OverLimit):
-        raise
-    return exception.retry_after or OVERLIMIT_DEFAULT_RETRY_AFTER
-
-
-=======
->>>>>>> 016ecb67
 class NeutronClient(OpenStackClient):
 
     config = NeutronConfig
@@ -247,33 +225,14 @@
     return wrapper
 
 
-def add_proxies_to_nova_client(nova_client, logger):
-    for a in 'images', 'servers', 'flavors':
-        proxy = ExceptionRetryProxy(
-            getattr(nova_client, a),
-            exception_handler=_nova_exception_handler,
-            logger=logger)
-        setattr(nova_client, a + '_proxy', proxy)
-
-
 def with_nova_client(f):
     @wraps(f)
     def wrapper(*args, **kw):
         ctx = _find_context_in_kw(kw)
         if ctx:
             config = ctx.properties.get('nova_config')
-            logger = ctx.logger
         else:
             config = None
-<<<<<<< HEAD
-            logger = None
-
-        nova_client = NovaClient().get(config=config)
-        add_proxies_to_nova_client(nova_client, logger)
-
-        kw['nova_client'] = nova_client
-        return f(*args, **kw)
-=======
         kw['nova_client'] = NovaClient().get(config=config)
         try:
             return f(*args, **kw)
@@ -284,7 +243,6 @@
                 _re_raise(e, recoverable=False)
             else:
                 raise
->>>>>>> 016ecb67
     return wrapper
 
 _non_recoverable_error_codes = [400, 401, 403, 404, 409]
@@ -363,110 +321,4 @@
         return any(self.cosmo_list('network', id=id))
 
     def cosmo_is_port(self, id):
-        return any(self.cosmo_list('port', id=id))
-
-
-<<<<<<< HEAD
-class ExceptionRetryProxy(object):
-
-    def __init__(self, delegate, exception_handler, logger=None):
-        self.delegate = delegate
-        self.logger = logger
-        self.exception_handler = exception_handler
-
-    def __getattr__(self, name):
-        attr = getattr(self.delegate, name)
-        if not callable(attr):
-            return attr
-
-        def wrapper(*args, **kwargs):
-            for i in range(API_CALL_ATTEMPTS):
-=======
-class TrackingNeutronClientWithSugar(NeutronClientWithSugar):
-
-    _cosmo_undo = []  # Tuples of (func, args, kwargs) to run for cleanup
-
-    def __init__(self, *args, **kw):
-        super(TrackingNeutronClientWithSugar, self).__init__(*args, **kw)
-
-    def create_floatingip(self, *args, **kw):
-        ret = super(TrackingNeutronClientWithSugar, self).create_floatingip(
-            *args, **kw)
-        self.__class__._cosmo_undo.append(
-            (self.delete_floatingip, (ret['floatingip']['id'],), {}))
-        return ret
-
-    def cosmo_delete_tracked(self):
-        for f, args, kw in self.__class__._cosmo_undo:
-            try:
-                f(*args, **kw)
-            except neutron_exceptions.NeutronClientException:
-                pass
-
-
-class TestCase(unittest.TestCase):
-
-    def get_nova_client(self):
-        r = NovaClient().get()
-        self.get_nova_client = lambda: r
-        return self.get_nova_client()
-
-    def get_neutron_client(self):
-        r = NeutronClient().get()
-        self.get_neutron_client = lambda: r
-        return self.get_neutron_client()
-
-    def _mock_send_event(self, *args, **kw):
-        self.logger.debug("_mock_send_event(args={0}, kw={1})".format(
-            args, kw))
-
-    def _mock_get_node_state(self, __cloudify_id, *args, **kw):
-        self.logger.debug(
-            "_mock_get_node_state(__cloudify_id={0} args={1}, kw={2})".format(
-                __cloudify_id, args, kw))
-        return self.nodes_data[__cloudify_id]
-
-    def setUp(self):
-        # Careful!
-        globals()['NeutronClientWithSugar'] = TrackingNeutronClientWithSugar
-        logger = logging.getLogger(__name__)
-        logging.basicConfig(
-            format='%(asctime)s - %(name)s - %(levelname)s - %(message)s')
-        self.logger = logger
-        self.logger.level = logging.DEBUG
-        self.logger.debug("Cosmo test setUp() called")
-        chars = string.ascii_uppercase + string.digits
-        self.name_prefix = 'cosmo_test_{0}_'\
-            .format(''.join(
-                random.choice(chars) for x in range(PREFIX_RANDOM_CHARS)))
-        self.timeout = 120
-
-        self.logger.debug("Cosmo test setUp() done")
-
-    def tearDown(self):
-        self.logger.debug("Cosmo test tearDown() called")
-        servers_list = self.get_nova_client().servers.list()
-        for server in servers_list:
-            if server.name.startswith(self.name_prefix):
-                self.logger.info("Deleting server with name " + server.name)
->>>>>>> 016ecb67
-                try:
-                    return attr(*args, **kwargs)
-                except Exception, e:
-                    if i == API_CALL_ATTEMPTS - 1:
-                        break
-                    retry_after = self.exception_handler(e)
-                    retry_after += random.randint(0, retry_after)
-                    if self.logger is not None:
-                        message = '{0} exception caught while ' \
-                                  'executing {1}. sleeping for {2} ' \
-                                  'seconds before trying again (Attempt' \
-                                  ' {3}/{4})'.format(type(e),
-                                                     name,
-                                                     retry_after,
-                                                     i+2,
-                                                     API_CALL_ATTEMPTS)
-                        self.logger.warn(message)
-                    time.sleep(retry_after)
-            raise
-        return wrapper+        return any(self.cosmo_list('port', id=id))