--- conflicted
+++ resolved
@@ -102,11 +102,7 @@
     r = neutron_client.create_router({'router': router})['router']
 
     ctx.instance.runtime_properties[OPENSTACK_ID_PROPERTY] = r['id']
-<<<<<<< HEAD
-    ctx.instance.runtime_properties[OPENSTACK_TYPE_PROPERTY] = \
-=======
     ctx.instance.runtime_properties[OPENSTACK_TYPE_PROPERTY] =\
->>>>>>> 91b298b5
         ROUTER_OPENSTACK_TYPE
     ctx.instance.runtime_properties[OPENSTACK_NAME_PROPERTY] = r['name']
 
@@ -114,13 +110,8 @@
 @operation
 @with_neutron_client
 def connect_subnet(neutron_client, **kwargs):
-<<<<<<< HEAD
     router_id = ctx.target.instance.runtime_properties[OPENSTACK_ID_PROPERTY]
     subnet_id = ctx.source.instance.runtime_properties[OPENSTACK_ID_PROPERTY]
-=======
-    router_id = ctx.instance.runtime_properties[OPENSTACK_ID_PROPERTY]
-    subnet_id = ctx.related.runtime_properties[OPENSTACK_ID_PROPERTY]
->>>>>>> 91b298b5
 
     if is_external_relationship(ctx):
         ctx.logger.info('Validating external subnet and router '
@@ -145,15 +136,10 @@
         return
 
     neutron_client.remove_interface_router(
-<<<<<<< HEAD
         ctx.target.instance.runtime_properties[OPENSTACK_ID_PROPERTY], {
             'subnet_id': ctx.source.instance.runtime_properties[
                 OPENSTACK_ID_PROPERTY]
         }
-=======
-        ctx.instance.runtime_properties[OPENSTACK_ID_PROPERTY],
-        {'subnet_id': ctx.related.runtime_properties[OPENSTACK_ID_PROPERTY]}
->>>>>>> 91b298b5
     )
 
 
