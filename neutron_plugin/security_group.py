--- conflicted
+++ resolved
@@ -16,16 +16,12 @@
 import re
 
 from cloudify.decorators import operation
-<<<<<<< HEAD
+from cloudify.exceptions import NonRecoverableError
+
 from openstack_plugin_common import (
     transform_resource_name,
     with_neutron_client,
 )
-=======
-from cloudify.exceptions import NonRecoverableError
-
-from openstack_plugin_common import with_neutron_client
->>>>>>> 016ecb67
 
 NODE_NAME_RE = re.compile('^(.*)_.*$')  # Anything before last underscore
 
