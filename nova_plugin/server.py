#########
# Copyright (c) 2014 GigaSpaces Technologies Ltd. All rights reserved
#
# Licensed under the Apache License, Version 2.0 (the "License");
# you may not use this file except in compliance with the License.
# You may obtain a copy of the License at
#
#       http://www.apache.org/licenses/LICENSE-2.0
#
# Unless required by applicable law or agreed to in writing, software
# distributed under the License is distributed on an "AS IS" BASIS,
#  * WITHOUT WARRANTIES OR CONDITIONS OF ANY KIND, either express or implied.
#  * See the License for the specific language governing permissions and
#  * limitations under the License.


import time
import copy
import inspect
import itertools

<<<<<<< HEAD
from novaclient import exceptions as nova_exceptions
from openstack_plugin_common import (
    ExceptionRetryProxy,
    NeutronClient,
    neutron_exception_handler,
    provider,
    transform_resource_name,
    with_nova_client,
)
=======
>>>>>>> 016ecb67
from cloudify.decorators import operation
from cloudify.exceptions import NonRecoverableError

from novaclient import exceptions as nova_exceptions
from openstack_plugin_common import provider, with_nova_client, NeutronClient

<<<<<<< HEAD
=======

>>>>>>> 016ecb67
MUST_SPECIFY_NETWORK_EXCEPTION_TEXT = 'Multiple possible networks found'
SERVER_DELETE_CHECK_SLEEP = 2

NODE_ID_PROPERTY = 'cloudify_id'
OPENSTACK_SERVER_ID_PROPERTY = 'openstack_server_id'


def start_new_server(ctx, nova_client):
    """
    Creates a server. Exposes the parameters mentioned in
    http://docs.openstack.org/developer/python-novaclient/api/novaclient.v1_1
    .servers.html#novaclient.v1_1.servers.ServerManager.create
    Userdata:

    In all cases, note that userdata should not be base64 encoded,
    novaclient expects it raw.
    The 'userdata' argument under nova.instance can be one of
    the following:

    - A string
    - A hash with 'type: http' and 'url: ...'
    """

    provider_context = provider(ctx)

    def rename(name):
        return transform_resource_name(name, ctx)

    # For possible changes by _maybe_transform_userdata()

    server = {
        'name': ctx.node_id
    }
    server.update(copy.deepcopy(ctx.properties['server']))
    transform_resource_name(server, ctx)

    ctx.logger.debug(
        "server.create() server before transformations: {0}".format(server))

<<<<<<< HEAD
    if 'nics' in server:
        raise ValueError("Parameter with name 'nics' must not be passed to"
                         " openstack provisioner (under host's "
                         "properties.server)")
=======
    if server.get('nics'):
        raise NonRecoverableError(
            "Parameter with name 'nics' must not be passed to"
            " openstack provisioner (under host's "
            "properties.nova.instance)")
>>>>>>> 016ecb67

    _maybe_transform_userdata(server)

    management_network_id = None
    management_network_name = None
    nc = None

    if ('management_network_name' in ctx.properties) and \
            ctx.properties['management_network_name']:
        management_network_name = ctx.properties['management_network_name']
        management_network_name = rename(management_network_name)
        nc = _neutron_client(ctx)
        management_network_id = nc.cosmo_get_named(
            'network', management_network_name)['id']
    else:

        int_network = provider_context.int_network
        if int_network:
            management_network_id = int_network['id']
            management_network_name = int_network['name']  # Already transform.
    if management_network_id is not None:
        nc = _neutron_client(ctx)
        server['nics'] = [{'net-id': management_network_id}]

    # Sugar
    if 'image_name' in server:
        server['image'] = nova_client.images.find(
            name=server['image_name']).id
        del server['image_name']
    if 'flavor_name' in server:
        server['flavor'] = nova_client.flavors.find(
            name=server['flavor_name']).id
        del server['flavor_name']

    security_groups = map(rename, server.get('security_groups', []))
    if provider_context.agents_security_group:
        asg = provider_context.agents_security_group['name']
        if asg not in security_groups:
            security_groups.append(asg)
    server['security_groups'] = security_groups

    if 'key_name' in server:
        server['key_name'] = rename(server['key_name'])
    else:
        # 'key_name' not in server
        if provider_context.agents_keypair:
            server['key_name'] = provider_context.agents_keypair['name']

    _fail_on_missing_required_parameters(
        server,
        ('name', 'flavor', 'image', 'key_name'),
        'server')

    # Multi-NIC by networks - start
    network_nodes_runtime_properties = ctx.capabilities.get_all().values()
    if network_nodes_runtime_properties and \
            management_network_id is None:
        # Known limitation
        raise NonRecoverableError(
            "Nova server with multi-NIC requires "
            "'management_network_name' in properties  or id "
            "from provider context, which was not supplied")
    nics = [
        {'net-id': n['external_id']}
        for n in network_nodes_runtime_properties
        if nc.cosmo_is_network(n['external_id'])
    ]
    if nics:
        server['nics'] = server.get('nics', []) + nics
    # Multi-NIC by networks - end

    # Multi-NIC by ports - start
    port_nodes_runtime_properties = ctx.capabilities.get_all().values()
    if port_nodes_runtime_properties and \
            management_network_id is None:
        # Known limitation
        raise NonRecoverableError(
            "Nova server with multi-NIC requires "
            "'management_network_name' in properties  or id "
            "from provider context, which was not supplied")
    nics = [
        {'port-id': n['external_id']}
        for n in port_nodes_runtime_properties
        if nc.cosmo_is_port(n['external_id'])
    ]
    if nics:
        server['nics'] = server.get('nics', []) + nics
    # Multi-NIC by ports - end

    ctx.logger.debug(
        "server.create() server after transformations: {0}".format(server))

    # First parameter is 'self', skipping
    params_names = inspect.getargspec(nova_client.servers.create).args[1:]

    params_default_values = inspect.getargspec(
        nova_client.servers.create).defaults
    params = dict(itertools.izip(params_names, params_default_values))

    # Fail on unsupported parameters
    for k in server:
        if k not in params:
            raise NonRecoverableError(
                "Parameter with name '{0}' must not be passed to"
                " openstack provisioner (under host's "
                "properties.nova.instance)".format(k))

    for k in params:
        if k in server:
            params[k] = server[k]

    if not params['meta']:
        params['meta'] = dict({})
    params['meta'][NODE_ID_PROPERTY] = ctx.node_id
    if management_network_id is not None:
        params['meta']['cloudify_management_network_id'] = \
            management_network_id
    if management_network_name is not None:
        params['meta']['cloudify_management_network_name'] = \
            management_network_name

    ctx.logger.info("Creating VM with parameters: {0}".format(str(params)))
    ctx.logger.debug(
        "Asking Nova to create server. All possible parameters are: {0})"
        .format(','.join(params.keys())))

    try:
        s = nova_client.servers.create(**params)
    except nova_exceptions.BadRequest as e:
        if str(e).startswith(MUST_SPECIFY_NETWORK_EXCEPTION_TEXT):
            raise NonRecoverableError(
                "Can not provision server: management_network_name or id"
                " is not specified but there are several networks that the "
                "server can be connected to."
            )
        raise NonRecoverableError("Nova bad request error: " + str(e))
    except nova_exceptions.ClientException as e:
        raise NonRecoverableError("Nova client error: " + str(e))
    ctx.runtime_properties[OPENSTACK_SERVER_ID_PROPERTY] = s.id


def _neutron_client(ctx):
<<<<<<< HEAD
    nc = NeutronClient().get(config=ctx.properties.get('neutron_config'))
    return ExceptionRetryProxy(delegate=nc,
                               exception_handler=neutron_exception_handler,
                               logger=ctx.logger)
=======
    return NeutronClient().get(config=ctx.properties.get('neutron_config'))
>>>>>>> 016ecb67


@operation
@with_nova_client
def start(ctx, nova_client, **kwargs):
    server = get_server_by_context(nova_client, ctx)
    if server is not None:
        server.start()
        return

    start_new_server(ctx, nova_client)


@operation
@with_nova_client
def stop(ctx, nova_client, **kwargs):
    """
    Stop server.

    Depends on OpenStack implementation, server.stop() might not be supported.
    """
    server = get_server_by_context(nova_client, ctx)
    if server is None:
        raise NonRecoverableError(
            "Cannot stop server - server doesn't exist for node: {0}"
            .format(ctx.node_id))
    nova_client.servers.stop(server)


@operation
@with_nova_client
def delete(ctx, nova_client, **kwargs):
    server = get_server_by_context(nova_client, ctx)
    if server is None:
        # nothing to do, server does not exist
        return

    nova_client.servers.delete(server)
    _wait_for_server_to_be_deleted(ctx, nova_client, server)


def _wait_for_server_to_be_deleted(ctx,
                                   nova_client,
                                   server,
                                   timeout=120,
                                   sleep_interval=5):
    timeout = time.time() + timeout
    while time.time() < timeout:
        try:
            server = nova_client.servers.get(server)
            ctx.logger.debug('Waiting for server "{}" to be deleted. current'
                             ' status: {}'.format(server.id, server.status))
            time.sleep(sleep_interval)
        except nova_exceptions.NotFound:
            return
    # recoverable error
    raise RuntimeError('Server {} has not been deleted. waited for {} seconds'
                       .format(server.id, timeout))


def get_server_by_context(nova_client, ctx):
    """
    Gets a server for the provided context.

    If openstack server id is present it would be used for getting the server.
    Otherwise, an iteration on all servers metadata will be made.
    """
    # Getting server by its OpenStack id is faster tho it requires
    # a REST API call to Cloudify's storage for getting runtime properties.
    if OPENSTACK_SERVER_ID_PROPERTY in ctx.runtime_properties:
        try:
            return nova_client.servers.get(
                ctx.runtime_properties[OPENSTACK_SERVER_ID_PROPERTY])
        except nova_exceptions.NotFound:
            return None
    # Fallback
    servers = nova_client.servers.list()
    for server in servers:
        if NODE_ID_PROPERTY in server.metadata and \
                ctx.node_id == server.metadata[NODE_ID_PROPERTY]:
            return server
    return None


@operation
@with_nova_client
def get_state(ctx, nova_client, **kwargs):
    server = get_server_by_context(nova_client, ctx)
    if server.status == 'ACTIVE':
        ips = {}
        _, default_network_ips = server.networks.items()[0]
        manager_network_ip = None
        management_network_name = server.metadata.get(
            'cloudify_management_network_name')
        for network, network_ips in server.networks.items():
            if management_network_name and network == management_network_name:
                manager_network_ip = network_ips[0]
            ips[network] = network_ips
        if manager_network_ip is None:
            manager_network_ip = default_network_ips[0]
        ctx.runtime_properties['networks'] = ips
        # The ip of this instance in the management network
        ctx.runtime_properties['ip'] = manager_network_ip
        return True
    return False


@operation
@with_nova_client
def connect_floatingip(ctx, nova_client, **kwargs):
    server_id = ctx.runtime_properties[OPENSTACK_SERVER_ID_PROPERTY]
    server = nova_client.servers.get(server_id)
    server.add_floating_ip(ctx.related.runtime_properties[
        'floating_ip_address'])


@operation
@with_nova_client
def disconnect_floatingip(ctx, nova_client, **kwargs):
    server_id = ctx.runtime_properties[OPENSTACK_SERVER_ID_PROPERTY]
    server = nova_client.servers.get(server_id)
    server.remove_floating_ip(ctx.related.runtime_properties[
        'floating_ip_address'])


def _fail_on_missing_required_parameters(obj, required_parameters, hint_where):
    for k in required_parameters:
        if k not in obj:
            raise NonRecoverableError(
                "Required parameter '{0}' is missing (under host's "
                "properties.{1}). Required parameters are: {2}"
                .format(k, hint_where, required_parameters))


# *** userdata handlig - start ***
userdata_handlers = {}


def userdata_handler(type_):
    def f(x):
        userdata_handlers[type_] = x
        return x
    return f


def _maybe_transform_userdata(nova_config_instance):
    """Allows userdata to be read from a file, etc, not just be a string"""
    if 'userdata' not in nova_config_instance:
        return
    if not isinstance(nova_config_instance['userdata'], dict):
        return
    ud = nova_config_instance['userdata']

    _fail_on_missing_required_parameters(
        ud,
        ('type',),
        'server.userdata')

    if ud['type'] not in userdata_handlers:
        raise NonRecoverableError(
            "Invalid type '{0}' (under host's "
            "properties.nova_config.instance.userdata)"
            .format(ud['type']))

    nova_config_instance['userdata'] = userdata_handlers[ud['type']](ud)


@userdata_handler('http')
def ud_http(params):
    """ Fetches userdata using HTTP """
    import requests
    _fail_on_missing_required_parameters(
        params,
        ('url',),
        "server.userdata when using type 'http'")
    return requests.get(params['url']).text
# *** userdata handling - end ***<|MERGE_RESOLUTION|>--- conflicted
+++ resolved
@@ -19,28 +19,17 @@
 import inspect
 import itertools
 
-<<<<<<< HEAD
+from cloudify.decorators import operation
+from cloudify.exceptions import NonRecoverableError
+
 from novaclient import exceptions as nova_exceptions
 from openstack_plugin_common import (
-    ExceptionRetryProxy,
     NeutronClient,
-    neutron_exception_handler,
     provider,
     transform_resource_name,
     with_nova_client,
 )
-=======
->>>>>>> 016ecb67
-from cloudify.decorators import operation
-from cloudify.exceptions import NonRecoverableError
-
-from novaclient import exceptions as nova_exceptions
-from openstack_plugin_common import provider, with_nova_client, NeutronClient
-
-<<<<<<< HEAD
-=======
-
->>>>>>> 016ecb67
+
 MUST_SPECIFY_NETWORK_EXCEPTION_TEXT = 'Multiple possible networks found'
 SERVER_DELETE_CHECK_SLEEP = 2
 
@@ -80,18 +69,11 @@
     ctx.logger.debug(
         "server.create() server before transformations: {0}".format(server))
 
-<<<<<<< HEAD
     if 'nics' in server:
-        raise ValueError("Parameter with name 'nics' must not be passed to"
-                         " openstack provisioner (under host's "
-                         "properties.server)")
-=======
-    if server.get('nics'):
         raise NonRecoverableError(
             "Parameter with name 'nics' must not be passed to"
             " openstack provisioner (under host's "
             "properties.nova.instance)")
->>>>>>> 016ecb67
 
     _maybe_transform_userdata(server)
 
@@ -234,14 +216,7 @@
 
 
 def _neutron_client(ctx):
-<<<<<<< HEAD
-    nc = NeutronClient().get(config=ctx.properties.get('neutron_config'))
-    return ExceptionRetryProxy(delegate=nc,
-                               exception_handler=neutron_exception_handler,
-                               logger=ctx.logger)
-=======
     return NeutronClient().get(config=ctx.properties.get('neutron_config'))
->>>>>>> 016ecb67
 
 
 @operation
